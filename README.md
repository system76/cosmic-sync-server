--- conflicted
+++ resolved
@@ -134,11 +134,7 @@
 
 ```bash
 # Run with development mode, debug mode, and debug logging
-<<<<<<< HEAD
-LOG_LEVEL=debug LOG_FORMAT=text sudo -E /home/yongjinchong/.cargo/bin/cargo run
-=======
 LOG_LEVEL=debug LOG_FORMAT=text cargo run
->>>>>>> 19a199c1
 
 # Run the compiled binary directly with root privileges
 LOG_LEVEL=debug LOG_FORMAT=text sudo -E ./target/debug/cosmic-sync-server
