--- conflicted
+++ resolved
@@ -74,8 +74,6 @@
           cluster: genesis76-us-east-2
           wait-for-service-stability: false
 
-<<<<<<< HEAD
-
       - name: App health check (no ECS read permissions required)
         env:
           HEALTHCHECK_URL: https://sync.genesis76.com/health
@@ -86,14 +84,6 @@
           URL="${HEALTHCHECK_URL:-https://sync.genesis76.com/health}"
           for i in $(seq 1 30); do
             if curl -fsS --http2 -A 'GitHubActionsHealthCheck/1.0' -H 'Accept: application/json' "$URL"; then
-=======
-      - name: App health check (no ECS read permissions required)
-        run: |
-          echo "Waiting for app health endpoint..."
-          set +e
-          for i in $(seq 1 30); do
-            if curl -fsS https://sync.genesis76.com/health; then
->>>>>>> f19203bf
               echo "App is healthy"
               exit 0
             fi
