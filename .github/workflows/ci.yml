---

name: Continuous Integration

on:
  pull_request:
    types: [opened, reopened, synchronize]
  push:
    branches: ["!main", "!staging"]

permissions:
  contents: read
  statuses: write

concurrency:
  group: ci-${{ github.ref }}
  cancel-in-progress: true

jobs:
  Test:
    runs-on: ubuntu-latest

    services:
      redis:
        image: redis:alpine
        options: >-
          --health-cmd "redis-cli ping"
          --health-interval 10s
          --health-timeout 5s
          --health-retries 5

      mysql:
        image: mysql:8.0
        env:
          MYSQL_DATABASE: cosmic_sync_test
          MYSQL_ROOT_PASSWORD: cosmic_sync
        options: >-
          --health-cmd="mysqladmin ping"
          --health-interval=10s
          --health-timeout=5s
          --health-retries=3

    steps:
      - name: Checkout
        uses: actions/checkout@v4
        with:
          persist-credentials: false

      - name: Install Rust
        uses: dtolnay/rust-toolchain@stable
        with:
          toolchain: stable
          components: rustfmt, clippy

      - name: Cache
        uses: actions/cache@v4
        with:
          path: |
            ~/.cargo/bin/
            ~/.cargo/registry/index/
            ~/.cargo/registry/cache/
            ~/.cargo/git/db/
            target/
          key: ${{ runner.os }}-cargo-${{ hashFiles('**/Cargo.lock') }}
          restore-keys: |
            ${{ runner.os }}-cargo-

      - name: Install Protobuf Compiler
        run: |
          sudo apt-get update
          sudo apt-get install -y protobuf-compiler

      - name: Build
        run: cargo build --verbose

      - name: Test
        run: cargo test --verbose
        env:
          DATABASE_URL: mysql://root:cosmic_sync@localhost:3306/cosmic_sync_test
          REDIS_URL: redis://localhost:6379
          DB_HOST: localhost
          REDIS_HOST: localhost

  Format:
    runs-on: ubuntu-latest

    steps:
      - name: Checkout
        uses: actions/checkout@v4
        with:
          persist-credentials: false

      - name: Install Rust
        uses: dtolnay/rust-toolchain@stable
        with:
          toolchain: stable
          components: rustfmt

      - name: Format Check
        run: cargo fmt --check

  Clippy:
    runs-on: ubuntu-latest

    steps:
      - name: Checkout
        uses: actions/checkout@v4
        with:
          persist-credentials: false

      - name: Install Rust
        uses: dtolnay/rust-toolchain@stable
        with:
          toolchain: stable
          components: clippy

      - name: Cache
        uses: actions/cache@v4
        with:
          path: |
            ~/.cargo/bin/
            ~/.cargo/registry/index/
            ~/.cargo/registry/cache/
            ~/.cargo/git/db/
            target/
          key: ${{ runner.os }}-cargo-clippy-${{ hashFiles('**/Cargo.lock') }}
          restore-keys: |
            ${{ runner.os }}-cargo-

      - name: Install Protobuf Compiler
        run: |
          sudo apt-get update
          sudo apt-get install -y protobuf-compiler

      - name: Clippy
<<<<<<< HEAD
        run: cargo clippy -- -W warnings 
=======
        run: cargo clippy -- -W warnings 

  Build:
    name: Build
    needs: [Test, Format, Clippy]
    runs-on: ubuntu-latest
    steps:
      - name: All checks passed (aggregate)
        run: echo "All checks passed"
      - name: Report commit status (Build)
        env:
          GITHUB_TOKEN: ${{ secrets.GITHUB_TOKEN }}
        run: |
          if [ "${{ github.event_name }}" = "pull_request" ]; then
            SHA="${{ github.event.pull_request.head.sha }}";
          else
            SHA="${{ github.sha }}";
          fi;
          for CTX in Build BuildExpected; do
            curl -sS -X POST \
              -H "Authorization: Bearer $GITHUB_TOKEN" \
              -H "Accept: application/vnd.github+json" \
              https://api.github.com/repos/${{ github.repository }}/statuses/$SHA \
              -d "{\"state\":\"success\",\"context\":\"$CTX\",\"description\":\"CI checks passed\"}";
          done
>>>>>>> 7be05396
<|MERGE_RESOLUTION|>--- conflicted
+++ resolved
@@ -133,9 +133,6 @@
           sudo apt-get install -y protobuf-compiler
 
       - name: Clippy
-<<<<<<< HEAD
-        run: cargo clippy -- -W warnings 
-=======
         run: cargo clippy -- -W warnings 
 
   Build:
@@ -160,5 +157,4 @@
               -H "Accept: application/vnd.github+json" \
               https://api.github.com/repos/${{ github.repository }}/statuses/$SHA \
               -d "{\"state\":\"success\",\"context\":\"$CTX\",\"description\":\"CI checks passed\"}";
-          done
->>>>>>> 7be05396
+          done