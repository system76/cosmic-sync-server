use std::net::SocketAddr;
use std::sync::Arc;
use std::time::Duration;
use tokio::signal;
use tonic::transport::Server;
use tracing::{error, info, instrument, warn};

use crate::{
    config::settings::ServerConfig,
    error::{Result, SyncError},
    handlers,
    monitoring::PerformanceMonitor,
    server::{
        app_state::AppState,
        service::{SyncClientServiceImpl, SyncServiceImpl},
    },
    storage::{init_storage, Storage},
    sync::{
        sync_client_service_server::SyncClientServiceServer, sync_service_server::SyncServiceServer,
    },
};

use actix_cors::Cors;
use actix_web::{middleware, web, App, HttpServer};

/// Optimized server startup with performance monitoring
#[instrument(skip(config))]
pub async fn start_server(config: ServerConfig) -> Result<()> {
    info!("🚀 Starting COSMIC Sync Server with optimized configuration");

    // Initialize performance monitoring (reserved, not used yet)
    let _performance_monitor = Arc::new(PerformanceMonitor::new());

    // Initialize storage with connection pooling (MySQL if provided, otherwise memory)
    let storage = init_storage_from_config(&config).await?;

    // Initialize optimized app state using the same storage instance
    let app_state =
        Arc::new(AppState::new_with_storage_and_server_config(storage.clone(), &config).await?);

    // Start both gRPC and HTTP servers
    let grpc_server = start_grpc_server(&config, app_state.clone());
    let http_server = start_http_server(&config, app_state.clone());
    let shutdown_signal = setup_shutdown_signal();

    // Print startup banner
    print_startup_banner(&config);
    // Log effective storage configuration
    if let Some(storage_path) = &config.storage_path {
        tracing::info!("Effective storage_path: {}", storage_path);
    } else {
        tracing::info!("Effective storage_path: <none> (memory fallback if not set)");
    }
    tracing::info!(
        "Features: dev_mode={}, test_mode={}, metrics={}, request_validation={}, transport_encrypt_metadata={}",
        app_state.config.features.dev_mode,
        app_state.config.features.test_mode,
        app_state.config.features.metrics_enabled,
        app_state.config.features.request_validation,
        app_state.config.features.transport_encrypt_metadata
    );
<<<<<<< HEAD

=======
>>>>>>> 7be05396
    // Run servers with graceful shutdown
    tokio::select! {
        result = grpc_server => {
            if let Err(e) = result {
                error!("❌ gRPC server error: {}", e);
                return Err(e);
            }
        },
        result = http_server => {
            if let Err(e) = result {
                error!("❌ HTTP server error: {}", e);
                return Err(e);
            }
        },
        _ = shutdown_signal => {
            info!("🛑 Shutdown signal received");
        }
    }

    // Graceful cleanup
    graceful_shutdown(app_state).await?;

    info!("✅ Server shutdown completed successfully");
    Ok(())
}

/// Start server with custom storage (for dependency injection)
#[instrument(skip(config, storage))]
pub async fn start_server_with_storage(
    config: ServerConfig,
    storage: Arc<dyn Storage>,
) -> Result<()> {
    info!("🚀 Starting server with custom storage");

    // Initialize app state with provided storage (avoid creating in-memory storage)
    let app_state =
        Arc::new(AppState::new_with_storage_and_server_config(storage.clone(), &config).await?);

    // Start servers
    let grpc_server = start_grpc_server(&config, app_state.clone());
    let http_server = start_http_server(&config, app_state.clone());
    let shutdown_signal = setup_shutdown_signal();

    print_startup_banner(&config);

    // Run with graceful shutdown
    tokio::select! {
        result = grpc_server => {
            if let Err(e) = result {
                error!("❌ gRPC server error: {}", e);
                return Err(e);
            }
        },
        result = http_server => {
            if let Err(e) = result {
                error!("❌ HTTP server error: {}", e);
                return Err(e);
            }
        },
        _ = shutdown_signal => {
            info!("🛑 Shutdown signal received");
        }
    }

    graceful_shutdown(app_state).await?;

    info!("✅ Server with custom storage shutdown completed");
    Ok(())
}

/// Start optimized gRPC server
#[instrument(skip(config, app_state))]
async fn start_grpc_server(config: &ServerConfig, app_state: Arc<AppState>) -> Result<()> {
    let addr = format!("{}:{}", config.host, config.port)
        .parse::<SocketAddr>()
        .map_err(|e| SyncError::Config(format!("Invalid server address: {}", e)))?;

    info!("🌐 Starting gRPC server on {}", addr);

    // Initialize services with dependency injection
    let sync_service = SyncServiceImpl::new(app_state.clone());
    let sync_client_service = SyncClientServiceImpl::new(app_state.clone());

    // Build optimized gRPC server
    let server = Server::builder()
        // Timeout configurations
        .timeout(Duration::from_secs(config.auth_token_expiry_hours as u64))
        .http2_keepalive_interval(Some(Duration::from_secs(30)))
        .http2_keepalive_timeout(Some(Duration::from_secs(90)))
        .tcp_keepalive(Some(Duration::from_secs(60)))
        // Performance optimizations
        .max_concurrent_streams(Some(config.max_concurrent_requests as u32))
        .initial_connection_window_size(Some(4 * 1024 * 1024)) // 4MB
        .initial_stream_window_size(Some(2 * 1024 * 1024)) // 2MB
        .tcp_nodelay(true)
        .accept_http1(true)
        // Compression (methods not available in current tonic version)
        // .accept_compressed(tonic::codec::CompressionEncoding::Gzip)
        // Add services
        .add_service(SyncServiceServer::new(sync_service))
        .add_service(SyncClientServiceServer::new(sync_client_service));

    // Add reflection service in development
    #[cfg(feature = "reflection")]
    let server = {
        let reflection_service = tonic_reflection::server::Builder::configure()
            .register_encoded_file_descriptor_set(tonic::include_file_descriptor_set!(
                "sync_descriptor"
            ))
            .build()
            .map_err(|e| {
                SyncError::Internal(format!("Failed to create reflection service: {}", e))
            })?;

        server.add_service(reflection_service)
    };

    // Start server with graceful shutdown
    server
        .serve_with_shutdown(addr, setup_shutdown_signal())
        .await
        .map_err(|e| SyncError::Internal(format!("gRPC server error: {}", e)))?;

    info!("🌐 gRPC server stopped");
    Ok(())
}

/// Start optimized HTTP server
#[instrument(skip(config, app_state))]
async fn start_http_server(config: &ServerConfig, app_state: Arc<AppState>) -> Result<()> {
    let http_port = crate::config::constants::DEFAULT_HTTP_PORT as u16; // central constant
    let addr = format!("{}:{}", config.host, http_port);

    info!("🌐 Starting HTTP server on {}", addr);

    // Clone app state for the closure
    let app_state_clone = app_state.clone();

    // Build HTTP server with middleware
    HttpServer::new(move || {
        // Create AuthHandler for dependency injection
        let auth_handler = crate::handlers::auth_handler::AuthHandler::new(app_state_clone.clone());

        App::new()
            // App data
            .app_data(web::Data::new(app_state_clone.clone()))
            .app_data(web::Data::new(auth_handler))
            // Middleware stack (optimized order)
            .wrap(middleware::Compress::default())
            .wrap(middleware::Logger::default())
            .wrap(
                middleware::DefaultHeaders::new()
                    .add(("X-Version", env!("CARGO_PKG_VERSION")))
                    .add(("X-Server", "COSMIC-Sync")),
            )
            // CORS configuration
            .wrap(
                Cors::default()
                    .allow_any_origin()
                    .allow_any_method()
                    .allow_any_header()
                    .max_age(crate::config::constants::DEFAULT_CORS_MAX_AGE_SECS as usize),
            )
            // Health endpoints
            .route("/health", web::get().to(handlers::health::health_check))
            .route(
                "/health/ready",
                web::get().to(handlers::health::readiness_check),
            )
            .route(
                "/health/live",
                web::get().to(handlers::health::liveness_check),
            )
            // Metrics endpoints
            .route(
                "/metrics",
                web::get().to(handlers::metrics::prometheus_metrics),
            )
            .route(
                "/metrics/detailed",
                web::get().to(handlers::metrics::detailed_metrics),
            )
            // OAuth endpoints
            .route(
                "/oauth/login",
                web::get().to(handlers::oauth::handle_oauth_login),
            )
            .route(
                "/oauth/callback",
                web::get().to(handlers::oauth::handle_oauth_callback),
            )
            // Auth endpoints
            .route(
                "/auth/session",
                web::post().to(handlers::auth_handler::handle_register_session),
            )
            .route(
                "/auth/status",
                web::get().to(handlers::auth_handler::handle_check_auth_status),
            )
            // 🔧 디버깅: 핸들러 참조 확인
            // handlers::auth_handler::handle_register_session은 올바르게 참조되고 있습니다
            // API info endpoints
            .route("/api/info", web::get().to(handlers::api::api_info))
            .route("/api/version", web::get().to(handlers::api::api_version))
            .route("/api/status", web::get().to(handlers::api::api_status))
    })
    .workers(config.worker_threads)
    .keep_alive(Duration::from_secs(75))
    .client_request_timeout(Duration::from_secs(120))
    .shutdown_timeout(30)
    .bind(&addr)
    .map_err(|e| SyncError::Network(format!("Failed to bind HTTP server: {}", e)))?
    .run()
    .await
    .map_err(|e| SyncError::Internal(format!("HTTP server error: {}", e)))?;

    info!("🌐 HTTP server stopped");
    Ok(())
}

/// Initialize storage from configuration
#[instrument(skip(config))]
async fn init_storage_from_config(config: &ServerConfig) -> Result<Arc<dyn Storage>> {
    if let Some(storage_path) = &config.storage_path {
        info!("📊 Initializing storage from path: {}", storage_path);

        if storage_path.starts_with("mysql://") {
            // Parse MySQL URL and create DatabaseConfig
            let database_config = parse_mysql_url(storage_path)?;
            return init_storage(&database_config).await;
        }
    }

    // Fallback to memory storage
    warn!("⚠️ No valid storage configuration found, using memory storage");
    Ok(Arc::new(crate::storage::memory::MemoryStorage::new()))
}

/// Parse MySQL URL into DatabaseConfig
fn parse_mysql_url(url: &str) -> Result<crate::config::settings::DatabaseConfig> {
    let url =
        url::Url::parse(url).map_err(|e| SyncError::Config(format!("Invalid MySQL URL: {}", e)))?;

    let host = url
        .host_str()
        .ok_or_else(|| SyncError::Config("Missing host in MySQL URL".to_string()))?
        .to_string();

    let port = url.port().unwrap_or(3306);
    let username = url.username().to_string();
    let password = url.password().unwrap_or("").to_string();
    let database = url.path().trim_start_matches('/').to_string();

    if database.is_empty() {
        return Err(SyncError::Config(
            "Missing database name in MySQL URL".to_string(),
        ));
    }

    Ok(crate::config::settings::DatabaseConfig {
        host,
        port,
        user: username,
        password,
        name: database,
        max_connections: 50,
        connection_timeout: 30,
        log_queries: false,
    })
}

/// Setup graceful shutdown signal handling
async fn setup_shutdown_signal() {
    let ctrl_c = async {
        if let Err(e) = signal::ctrl_c().await {
            error!("Failed to install Ctrl+C handler: {}", e);
        }
    };

    #[cfg(unix)]
    let terminate = async {
        match signal::unix::signal(signal::unix::SignalKind::terminate()) {
            Ok(mut stream) => {
                stream.recv().await;
            }
            Err(e) => {
                error!("Failed to install signal handler: {}", e);
            }
        }
    };

    #[cfg(not(unix))]
    let terminate = std::future::pending::<()>();

    tokio::select! {
        _ = ctrl_c => {
            info!("🛑 Received Ctrl+C signal, initiating graceful shutdown...");
        },
        _ = terminate => {
            info!("🛑 Received TERM signal, initiating graceful shutdown...");
        },
    }

    // Give some time for cleanup
    tokio::time::sleep(Duration::from_millis(100)).await;
    info!("✅ Shutdown signal processing complete");
}

/// Perform graceful shutdown
#[instrument(skip(app_state))]
async fn graceful_shutdown(app_state: Arc<AppState>) -> Result<()> {
    info!("🔄 Starting graceful shutdown sequence...");

    // 1. Stop accepting new requests (handled by server shutdown)

    // 2. Wait for existing requests to complete
    let mut wait_count = 0;
    while app_state
        .connection_tracker
        .get_total_active_connections()
        .await
        > 0
        && wait_count < 100
    {
        tokio::time::sleep(Duration::from_millis(100)).await;
        wait_count += 1;
    }

    if app_state
        .connection_tracker
        .get_total_active_connections()
        .await
        > 0
    {
        warn!(
            "⚠️ {} connections still active during shutdown",
            app_state
                .connection_tracker
                .get_total_active_connections()
                .await
        );
    }

    // 3. Close storage connections
    if let Err(e) = app_state.storage.close().await {
        error!("❌ Error closing storage connections: {}", e);
    }

    // 4. Shutdown app state
    // Shutdown storage connections
    if let Err(e) = app_state.storage.close().await {
        error!("❌ Error during shutdown: {}", e);
    }

    info!("✅ Graceful shutdown sequence completed");
    Ok(())
}

/// Print optimized startup banner
fn print_startup_banner(config: &ServerConfig) {
    println!(
        "
╭─────────────────────────────────────────────────────╮
│                COSMIC Sync Server                   │
│                   v{}                    │
├─────────────────────────────────────────────────────┤
│ 🌐 gRPC: {}:{}                        │
│ 🌐 HTTP: {}:8080                        │
│ 🧵 Workers: {} threads                             │
│ 🚀 Max Requests: {}                               │
│ 📁 Max File Size: {}MB                            │
│ 🔧 Features: {}                                   │
╰─────────────────────────────────────────────────────╯
",
        env!("CARGO_PKG_VERSION"),
        config.host,
        config.port,
        config.host,
        config.worker_threads,
        config.max_concurrent_requests,
        config.max_file_size / 1024 / 1024,
        get_enabled_features()
    );

    info!("✅ COSMIC Sync Server startup completed");
}

/// Get list of enabled features
fn get_enabled_features() -> String {
    let mut features = Vec::new();

    #[cfg(feature = "redis-cache")]
    features.push("Redis");

    #[cfg(feature = "metrics")]
    features.push("Metrics");

    #[cfg(feature = "compression")]
    features.push("Compression");

    #[cfg(feature = "reflection")]
    features.push("Reflection");

    if features.is_empty() {
        "Basic".to_string()
    } else {
        features.join(", ")
    }
}

/// Health check for server readiness
pub async fn server_ready_check(storage: &Arc<dyn Storage>) -> Result<()> {
    // Check storage connectivity
    storage
        .health_check()
        .await
        .map_err(|e| SyncError::ServiceUnavailable(format!("Storage not ready: {}", e)))?;

    Ok(())
}

/// Legacy support functions for backward compatibility
pub async fn init_storage_legacy(db_url: Option<String>) -> Arc<dyn Storage> {
    match db_url {
        Some(url) if url.starts_with("mysql://") => match parse_mysql_url(&url) {
            Ok(config) => match init_storage(&config).await {
                Ok(storage) => return storage,
                Err(e) => {
                    error!("Failed to initialize MySQL storage: {}", e);
                }
            },
            Err(e) => {
                error!("Failed to parse MySQL URL: {}", e);
            }
        },
        _ => {
            info!("Using memory storage (legacy mode)");
        }
    }

    Arc::new(crate::storage::memory::MemoryStorage::new())
}<|MERGE_RESOLUTION|>--- conflicted
+++ resolved
@@ -59,10 +59,6 @@
         app_state.config.features.request_validation,
         app_state.config.features.transport_encrypt_metadata
     );
-<<<<<<< HEAD
-
-=======
->>>>>>> 7be05396
     // Run servers with graceful shutdown
     tokio::select! {
         result = grpc_server => {
