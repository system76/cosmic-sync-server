--- conflicted
+++ resolved
@@ -97,12 +97,8 @@
 impl ServerConfig {
     /// Load configuration from environment variables or use defaults
     pub fn load() -> Self {
-<<<<<<< HEAD
-        let host = env::var("SERVER_HOST").unwrap_or_else(|_| crate::config::constants::DEFAULT_GRPC_HOST.to_string());
-=======
         let host = env::var("SERVER_HOST")
             .unwrap_or_else(|_| crate::config::constants::DEFAULT_GRPC_HOST.to_string());
->>>>>>> 19a199c1
         let port = env::var("GRPC_PORT")
             .ok()
             .and_then(|p| p.parse::<u16>().ok())
@@ -128,11 +124,6 @@
             .ok()
             .and_then(|s| s.parse::<u64>().ok())
             .unwrap_or(crate::config::constants::DEFAULT_HEARTBEAT_INTERVAL_SECS);
-<<<<<<< HEAD
-        
-=======
-
->>>>>>> 19a199c1
         Self {
             host,
             port,
@@ -293,11 +284,6 @@
             .and_then(|b| b.parse::<usize>().ok())
             .unwrap_or(crate::config::constants::DEFAULT_LOG_MAX_BACKUPS);
         let format = env::var("LOG_FORMAT").unwrap_or_else(|_| "text".to_string());
-<<<<<<< HEAD
-            
-=======
-
->>>>>>> 19a199c1
         Self {
             level,
             file_logging,
@@ -366,11 +352,6 @@
         let dev_mode = env::var("COSMIC_SYNC_DEV_MODE")
             .map(|v| v == "1" || v.to_lowercase() == "true")
             .unwrap_or(false);
-<<<<<<< HEAD
-        
-=======
-
->>>>>>> 19a199c1
         Self {
             test_mode,
             debug_mode,
@@ -510,18 +491,12 @@
     /// Load S3 configuration from environment variables or use defaults
     pub fn load() -> Self {
         Self {
-<<<<<<< HEAD
-            region: env::var("AWS_REGION").unwrap_or_else(|_| crate::config::constants::DEFAULT_S3_REGION.to_string()),
-            bucket: env::var("AWS_S3_BUCKET").unwrap_or_else(|_| crate::config::constants::DEFAULT_S3_BUCKET.to_string()),
-            key_prefix: env::var("S3_KEY_PREFIX").unwrap_or_else(|_| crate::config::constants::DEFAULT_S3_KEY_PREFIX.to_string()),
-=======
             region: env::var("AWS_REGION")
                 .unwrap_or_else(|_| crate::config::constants::DEFAULT_S3_REGION.to_string()),
             bucket: env::var("AWS_S3_BUCKET")
                 .unwrap_or_else(|_| crate::config::constants::DEFAULT_S3_BUCKET.to_string()),
             key_prefix: env::var("S3_KEY_PREFIX")
                 .unwrap_or_else(|_| crate::config::constants::DEFAULT_S3_KEY_PREFIX.to_string()),
->>>>>>> 19a199c1
             access_key_id: env::var("AWS_ACCESS_KEY_ID").ok(),
             secret_access_key: env::var("AWS_SECRET_ACCESS_KEY").ok(),
             session_token: env::var("AWS_SESSION_TOKEN").ok(),
