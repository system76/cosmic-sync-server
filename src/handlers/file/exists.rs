use tonic::{Response, Status};
use tracing::debug;

use super::super::file_handler::FileHandler;
use crate::sync::{CheckFileExistsRequest, CheckFileExistsResponse};

pub async fn handle_check_file_exists(
    handler: &FileHandler,
    req: CheckFileExistsRequest,
) -> Result<Response<CheckFileExistsResponse>, Status> {
    debug!(
        "CheckFileExists request: account={}, file_id={}",
        req.account_hash, req.file_id
    );

    match handler.app_state.oauth.verify_token(&req.auth_token).await {
        Ok(v) if v.valid => {}
        _ => {
            return Ok(Response::new(CheckFileExistsResponse {
                success: false,
                exists: false,
                is_deleted: false,
                return_message: "Authentication failed".to_string(),
            }));
        }
    }

    match handler.app_state.file.check_file_exists(req.file_id).await {
        Ok((exists, is_deleted)) => {
            debug!(
                "File existence check: file_id={}, exists={}, is_deleted={}",
                req.file_id, exists, is_deleted
            );
            Ok(Response::new(CheckFileExistsResponse {
                success: true,
                exists,
                is_deleted,
                return_message: if exists {
                    if is_deleted {
                        "File exists but is deleted".to_string()
                    } else {
                        "File exists and is active".to_string()
                    }
                } else {
                    "File does not exist".to_string()
                },
            }))
        }
        Err(e) => Ok(Response::new(CheckFileExistsResponse {
            success: false,
            exists: false,
            is_deleted: false,
            return_message: format!("Failed to check file existence: {}", e),
        })),
    }
<<<<<<< HEAD
}





















=======
}
>>>>>>> 19a199c1
<|MERGE_RESOLUTION|>--- conflicted
+++ resolved
@@ -53,29 +53,4 @@
             return_message: format!("Failed to check file existence: {}", e),
         })),
     }
-<<<<<<< HEAD
-}
-
-
-
-
-
-
-
-
-
-
-
-
-
-
-
-
-
-
-
-
-
-=======
-}
->>>>>>> 19a199c1
+}