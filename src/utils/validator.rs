/// Validate if a device ID is in the correct format
pub fn validate_device_hash(device_hash: &str) -> bool {
    // In a real implementation, this would check for a valid device ID format
    // For this example, we'll just ensure it's not empty
    !device_hash.is_empty()
}

/// Validate if a filename is valid
pub fn validate_filename(filename: &str) -> bool {
    // In a real implementation, this would check for valid filename characters
    // For this example, we'll just ensure it's not empty and doesn't contain invalid characters
    !filename.is_empty() && !filename.contains(['/', '\\', ':', '*', '?', '"', '<', '>', '|'])
}

/// Validate watcher folder path to reject numeric-only segments unless whitelisted
/// Env controls (optional):
/// - WATCHER_FOLDER_ALLOW_NUMERIC=1 to disable this validation entirely
/// - WATCHER_FOLDER_NUMERIC_SEGMENT_WHITELIST=comma,separated,segments
/// - WATCHER_FOLDER_NUMERIC_SEGMENT_REGEX=^\d{4}$ (regex for allowed segments)
pub fn validate_watcher_folder(folder: &str) -> Result<(), String> {
<<<<<<< HEAD
	use regex::Regex;
	use std::collections::HashSet;

	const ENV_ALLOW_NUMERIC: &str = "WATCHER_FOLDER_ALLOW_NUMERIC";
	const ENV_WHITELIST: &str = "WATCHER_FOLDER_NUMERIC_SEGMENT_WHITELIST";
	const ENV_REGEX: &str = "WATCHER_FOLDER_NUMERIC_SEGMENT_REGEX";

	let allow_numeric = std::env::var(ENV_ALLOW_NUMERIC).unwrap_or_else(|_| "0".to_string()) == "1";
	if allow_numeric {
		return Ok(());
	}

	let whitelist_env = std::env::var(ENV_WHITELIST).unwrap_or_default();
	let whitelist: HashSet<String> = whitelist_env
		.split(',')
		.map(|s| s.trim().to_string())
		.filter(|s| !s.is_empty())
		.collect();

	let regex_opt = match std::env::var(ENV_REGEX) {
		Ok(pat) if !pat.trim().is_empty() => Regex::new(pat.trim()).ok(),
		_ => None,
	};

	for seg in folder.split('/') {
		if seg.is_empty() || seg == "~" || seg == "." || seg == ".." { continue; }
		let is_numeric_only = seg.chars().all(|c| c.is_ascii_digit());
		if is_numeric_only {
			let allowed = whitelist.contains(seg) || regex_opt.as_ref().map_or(false, |re| re.is_match(seg));
			if !allowed {
				return Err(format!("Watcher folder contains numeric-only segment '{}' which is not allowed (set {}=1 or whitelist/regex)", seg, ENV_ALLOW_NUMERIC));
			}
		}
	}

	Ok(())
=======
    use regex::Regex;
    use std::collections::HashSet;

    const ENV_ALLOW_NUMERIC: &str = "WATCHER_FOLDER_ALLOW_NUMERIC";
    const ENV_WHITELIST: &str = "WATCHER_FOLDER_NUMERIC_SEGMENT_WHITELIST";
    const ENV_REGEX: &str = "WATCHER_FOLDER_NUMERIC_SEGMENT_REGEX";

    let allow_numeric = std::env::var(ENV_ALLOW_NUMERIC).unwrap_or_else(|_| "0".to_string()) == "1";
    if allow_numeric {
        return Ok(());
    }

    let whitelist_env = std::env::var(ENV_WHITELIST).unwrap_or_default();
    let whitelist: HashSet<String> = whitelist_env
        .split(',')
        .map(|s| s.trim().to_string())
        .filter(|s| !s.is_empty())
        .collect();

    let regex_opt = match std::env::var(ENV_REGEX) {
        Ok(pat) if !pat.trim().is_empty() => Regex::new(pat.trim()).ok(),
        _ => None,
    };

    for seg in folder.split('/') {
        if seg.is_empty() || seg == "~" || seg == "." || seg == ".." {
            continue;
        }
        let is_numeric_only = seg.chars().all(|c| c.is_ascii_digit());
        if is_numeric_only {
            let allowed =
                whitelist.contains(seg) || regex_opt.as_ref().map_or(false, |re| re.is_match(seg));
            if !allowed {
                return Err(format!("Watcher folder contains numeric-only segment '{}' which is not allowed (set {}=1 or whitelist/regex)", seg, ENV_ALLOW_NUMERIC));
            }
        }
    }

    Ok(())
>>>>>>> 19a199c1
}

/// Validate watcher folder path using options provided by caller (from Secrets/Config)
pub fn validate_watcher_folder_with_options(
    folder: &str,
    allow_numeric: bool,
    whitelist_csv: &str,
    regex_pattern: Option<&str>,
) -> Result<(), String> {
    use regex::Regex;
    use std::collections::HashSet;

<<<<<<< HEAD
    if allow_numeric { return Ok(()); }
=======
    if allow_numeric {
        return Ok(());
    }
>>>>>>> 19a199c1

    let whitelist: HashSet<String> = whitelist_csv
        .split(',')
        .map(|s| s.trim().to_string())
        .filter(|s| !s.is_empty())
        .collect();

    let regex_opt = match regex_pattern {
        Some(pat) if !pat.trim().is_empty() => Regex::new(pat.trim()).ok(),
        _ => None,
    };

    for seg in folder.split('/') {
<<<<<<< HEAD
        if seg.is_empty() || seg == "~" || seg == "." || seg == ".." { continue; }
        let is_numeric_only = seg.chars().all(|c| c.is_ascii_digit());
        if is_numeric_only {
            let allowed = whitelist.contains(seg) || regex_opt.as_ref().map_or(false, |re| re.is_match(seg));
=======
        if seg.is_empty() || seg == "~" || seg == "." || seg == ".." {
            continue;
        }
        let is_numeric_only = seg.chars().all(|c| c.is_ascii_digit());
        if is_numeric_only {
            let allowed =
                whitelist.contains(seg) || regex_opt.as_ref().map_or(false, |re| re.is_match(seg));
>>>>>>> 19a199c1
            if !allowed {
                return Err(format!(
                    "Watcher folder contains numeric-only segment '{}' which is not allowed (enable allow_numeric or whitelist/regex)",
                    seg
                ));
            }
        }
    }

    Ok(())
<<<<<<< HEAD
} 
=======
}
>>>>>>> 19a199c1
<|MERGE_RESOLUTION|>--- conflicted
+++ resolved
@@ -18,44 +18,6 @@
 /// - WATCHER_FOLDER_NUMERIC_SEGMENT_WHITELIST=comma,separated,segments
 /// - WATCHER_FOLDER_NUMERIC_SEGMENT_REGEX=^\d{4}$ (regex for allowed segments)
 pub fn validate_watcher_folder(folder: &str) -> Result<(), String> {
-<<<<<<< HEAD
-	use regex::Regex;
-	use std::collections::HashSet;
-
-	const ENV_ALLOW_NUMERIC: &str = "WATCHER_FOLDER_ALLOW_NUMERIC";
-	const ENV_WHITELIST: &str = "WATCHER_FOLDER_NUMERIC_SEGMENT_WHITELIST";
-	const ENV_REGEX: &str = "WATCHER_FOLDER_NUMERIC_SEGMENT_REGEX";
-
-	let allow_numeric = std::env::var(ENV_ALLOW_NUMERIC).unwrap_or_else(|_| "0".to_string()) == "1";
-	if allow_numeric {
-		return Ok(());
-	}
-
-	let whitelist_env = std::env::var(ENV_WHITELIST).unwrap_or_default();
-	let whitelist: HashSet<String> = whitelist_env
-		.split(',')
-		.map(|s| s.trim().to_string())
-		.filter(|s| !s.is_empty())
-		.collect();
-
-	let regex_opt = match std::env::var(ENV_REGEX) {
-		Ok(pat) if !pat.trim().is_empty() => Regex::new(pat.trim()).ok(),
-		_ => None,
-	};
-
-	for seg in folder.split('/') {
-		if seg.is_empty() || seg == "~" || seg == "." || seg == ".." { continue; }
-		let is_numeric_only = seg.chars().all(|c| c.is_ascii_digit());
-		if is_numeric_only {
-			let allowed = whitelist.contains(seg) || regex_opt.as_ref().map_or(false, |re| re.is_match(seg));
-			if !allowed {
-				return Err(format!("Watcher folder contains numeric-only segment '{}' which is not allowed (set {}=1 or whitelist/regex)", seg, ENV_ALLOW_NUMERIC));
-			}
-		}
-	}
-
-	Ok(())
-=======
     use regex::Regex;
     use std::collections::HashSet;
 
@@ -95,7 +57,6 @@
     }
 
     Ok(())
->>>>>>> 19a199c1
 }
 
 /// Validate watcher folder path using options provided by caller (from Secrets/Config)
@@ -108,13 +69,9 @@
     use regex::Regex;
     use std::collections::HashSet;
 
-<<<<<<< HEAD
-    if allow_numeric { return Ok(()); }
-=======
     if allow_numeric {
         return Ok(());
     }
->>>>>>> 19a199c1
 
     let whitelist: HashSet<String> = whitelist_csv
         .split(',')
@@ -128,12 +85,6 @@
     };
 
     for seg in folder.split('/') {
-<<<<<<< HEAD
-        if seg.is_empty() || seg == "~" || seg == "." || seg == ".." { continue; }
-        let is_numeric_only = seg.chars().all(|c| c.is_ascii_digit());
-        if is_numeric_only {
-            let allowed = whitelist.contains(seg) || regex_opt.as_ref().map_or(false, |re| re.is_match(seg));
-=======
         if seg.is_empty() || seg == "~" || seg == "." || seg == ".." {
             continue;
         }
@@ -141,7 +92,6 @@
         if is_numeric_only {
             let allowed =
                 whitelist.contains(seg) || regex_opt.as_ref().map_or(false, |re| re.is_match(seg));
->>>>>>> 19a199c1
             if !allowed {
                 return Err(format!(
                     "Watcher folder contains numeric-only segment '{}' which is not allowed (enable allow_numeric or whitelist/regex)",
@@ -152,8 +102,4 @@
     }
 
     Ok(())
-<<<<<<< HEAD
-} 
-=======
-}
->>>>>>> 19a199c1
+}