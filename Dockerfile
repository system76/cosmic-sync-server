# Multi-stage build for Rust gRPC server
FROM rust:slim AS builder

# Build arguments
ARG VCS_REF
ARG BUILD_DATE
ARG VERSION

# Install build dependencies including protobuf compiler
RUN apt-get update && apt-get install -y \
    pkg-config \
    libssl-dev \
    protobuf-compiler \
    && rm -rf /var/lib/apt/lists/*

# Create app directory
WORKDIR /app

# Copy Cargo files first for better caching
COPY Cargo.toml Cargo.lock build.rs ./

# Copy proto files for gRPC compilation
COPY proto ./proto

# Create dummy sources to build dependencies (avoid missing lib.rs error)
RUN mkdir -p src \
    && echo "fn main() {}" > src/main.rs \
    && echo "pub fn dummy() {}" > src/lib.rs

# Build dependencies (this layer will be cached unless Cargo.toml changes)
RUN cargo build --release
RUN rm -f src/main.rs src/lib.rs

# Copy source code and crates
COPY src ./src
#COPY crates ./crates

# Build the application
<<<<<<< HEAD
# RUN cargo build --release
RUN cargo build --release --bin cosmic-sync-server
=======
RUN cargo build --release
# RUN cargo build --release --bin cosmic-sync-server
>>>>>>> e0fa20c3
# Runtime stage
FROM debian:bookworm-slim

# Install runtime dependencies
RUN apt-get update && apt-get install -y \
    ca-certificates \
    libssl3 \
    curl \
    && rm -rf /var/lib/apt/lists/*

# Create app user
RUN groupadd -r appuser && useradd -r -g appuser appuser

WORKDIR /app

# Copy the binary from builder stage
COPY --from=builder /app/target/release/cosmic-sync-server /app/cosmic-sync-server

# Copy configuration files if needed
COPY config ./config

# Create data directory
RUN mkdir -p /app/data && chown -R appuser:appuser /app

# Switch to non-root user
USER appuser

# Expose ports
EXPOSE 50051 8080

# Health check using HTTP endpoint
HEALTHCHECK --interval=30s --timeout=5s --start-period=60s --retries=3 \
  CMD curl -f http://localhost:8080/health || exit 1

# Run the server
CMD ["./cosmic-sync-server"]<|MERGE_RESOLUTION|>--- conflicted
+++ resolved
@@ -22,27 +22,14 @@
 # Copy proto files for gRPC compilation
 COPY proto ./proto
 
-# Create dummy sources to build dependencies (avoid missing lib.rs error)
-RUN mkdir -p src \
-    && echo "fn main() {}" > src/main.rs \
-    && echo "pub fn dummy() {}" > src/lib.rs
+RUN mkdir -p src && echo "fn main() {}" > src/main.rs && echo "pub fn dummy() {}" > src/lib.rs
+RUN cargo build --release
 
-# Build dependencies (this layer will be cached unless Cargo.toml changes)
-RUN cargo build --release
 RUN rm -f src/main.rs src/lib.rs
+COPY src ./src
+RUN cargo clean
 
-# Copy source code and crates
-COPY src ./src
-#COPY crates ./crates
-
-# Build the application
-<<<<<<< HEAD
-# RUN cargo build --release
 RUN cargo build --release --bin cosmic-sync-server
-=======
-RUN cargo build --release
-# RUN cargo build --release --bin cosmic-sync-server
->>>>>>> e0fa20c3
 # Runtime stage
 FROM debian:bookworm-slim
 
